--- conflicted
+++ resolved
@@ -1,11 +1,7 @@
-<<<<<<< HEAD
 export type {
     KernelPlugin,
-    KernelPaymasterRpcSchema,
+    ZeroDevPaymasterRpcSchema,
     ExecutorData
 } from "./kernel"
 
-export { ValidatorMode } from "./kernel"
-=======
-export { type KernelPlugin, type ZeroDevPaymasterRpcSchema } from "./kernel"
->>>>>>> 333579cf
+export { ValidatorMode } from "./kernel"